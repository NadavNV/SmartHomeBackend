--- conflicted
+++ resolved
@@ -1,19 +1,11 @@
-FROM python:3.14.0b3-alpine
+FROM python:3.11-slim
 
 WORKDIR /app
 
-<<<<<<< HEAD
-COPY requirements.txt .
-
-RUN pip install -r requirements.txt
-
-COPY main.py .
-=======
 COPY SmartHomeBackend/requirements.txt .
 
 RUN pip install -r requirements.txt
 
 COPY SmartHomeBackend/ .
->>>>>>> d854bde6
 
 CMD ["python3", "main.py"]